/*******************************************************************************
 * Licensed under the Apache License, Version 2.0 (the "License");
 * you may not use this file except in compliance with the License.
 * You may obtain a copy of the License at
 *
 *   http://www.apache.org/licenses/LICENSE-2.0
 *
 * Unless required by applicable law or agreed to in writing, software
 * distributed under the License is distributed on an "AS IS" BASIS,
 * WITHOUT WARRANTIES OR CONDITIONS OF ANY KIND, either express or implied.
 * See the License for the specific language governing permissions and
 * limitations under the License.
 *******************************************************************************/

package io.fintechlabs.testframework.condition;

<<<<<<< HEAD
import java.security.KeyManagementException;
import java.security.NoSuchAlgorithmException;
import java.security.cert.CertificateException;
import java.security.cert.X509Certificate;

import javax.net.ssl.SSLContext;
import javax.net.ssl.TrustManager;
import javax.net.ssl.X509TrustManager;

import org.apache.http.client.HttpClient;
import org.apache.http.config.Registry;
import org.apache.http.config.RegistryBuilder;
import org.apache.http.conn.HttpClientConnectionManager;
import org.apache.http.conn.socket.ConnectionSocketFactory;
import org.apache.http.conn.socket.PlainConnectionSocketFactory;
import org.apache.http.conn.ssl.SSLConnectionSocketFactory;
import org.apache.http.impl.client.HttpClientBuilder;
import org.apache.http.impl.conn.BasicHttpClientConnectionManager;
import org.slf4j.Logger;
import org.slf4j.LoggerFactory;
import org.springframework.http.client.HttpComponentsClientHttpRequestFactory;
=======
import java.io.IOException;
import java.security.KeyManagementException;
import java.security.KeyStoreException;
import java.security.NoSuchAlgorithmException;
import java.security.UnrecoverableKeyException;
import java.security.cert.CertificateException;
import java.security.spec.InvalidKeySpecException;

>>>>>>> 62f74c55
import org.springframework.web.client.RestClientResponseException;
import org.springframework.web.client.RestTemplate;

import com.google.common.base.Strings;
import com.google.gson.JsonObject;
import com.google.gson.JsonParser;
import com.google.gson.JsonSyntaxException;

import io.fintechlabs.testframework.logging.EventLog;
import io.fintechlabs.testframework.testmodule.Environment;

/**
 * @author jricher
 *
 */
public class GetDynamicServerConfiguration extends AbstractCondition {

	private static final Logger logger = LoggerFactory.getLogger(GetDynamicServerConfiguration.class);

	/**
	 * @param testId
	 * @param log
	 */
	public GetDynamicServerConfiguration(String testId, EventLog log, boolean optional) {
		super(testId, log, optional);
		// TODO Auto-generated constructor stub
	}

	/* (non-Javadoc)
	 * @see io.fintechlabs.testframework.testmodule.Condition#evaluate(io.fintechlabs.testframework.testmodule.Environment, java.lang.String, io.fintechlabs.testframework.logging.EventLog)
	 */
	@Override
	public Environment evaluate(Environment env) {
		
		if (!env.containsObj("config")) {
			return error("Couldn't find a configuration");
		}
		
		String staticIssuer = env.getString("config", "server.issuer");
		
		if (!Strings.isNullOrEmpty(staticIssuer)) {
			return error("Static configuration element found, skipping dynamic server discovery", args("issuer", staticIssuer));
		}
		
		String discoveryUrl = env.getString("config", "server.discoveryUrl");
		
		if (Strings.isNullOrEmpty(discoveryUrl)) {

			String iss = env.getString("config", "server.discoveryIssuer");
			discoveryUrl = iss + "/.well-known/openid-configuration";
			
			if (Strings.isNullOrEmpty(iss)) {
				return error("Couldn't find discoveryUrl or discoveryIssuer field for discovery purposes");
			}
			
		}
		
		// get out the server configuration component
		if (!Strings.isNullOrEmpty(discoveryUrl)) {
			// do an auto-discovery here
<<<<<<< HEAD

			HttpClientBuilder builder = HttpClientBuilder.create()
					.useSystemProperties();

			try {
				TrustManager[] trustAllCerts = new TrustManager[] {
						new X509TrustManager() {

							@Override
							public X509Certificate[] getAcceptedIssuers() {
								return new X509Certificate[0];
							}

							@Override
							public void checkServerTrusted(X509Certificate[] chain, String authType) throws CertificateException {
							}

							@Override
							public void checkClientTrusted(X509Certificate[] chain, String authType) throws CertificateException {
							}
						}
				};

				SSLContext sc = SSLContext.getInstance("TLS");
				sc.init(null, trustAllCerts, null); // Use default key managers and secure random
				builder.setSslcontext(sc);

				SSLConnectionSocketFactory sslConnectionSocketFactory = new SSLConnectionSocketFactory(sc,
						new String[]{"TLSv1.2"},
						null,
						SSLConnectionSocketFactory.ALLOW_ALL_HOSTNAME_VERIFIER);
				builder.setSSLSocketFactory(sslConnectionSocketFactory);

				Registry<ConnectionSocketFactory> registry = RegistryBuilder.<ConnectionSocketFactory>create()
						.register("https", sslConnectionSocketFactory)
						.register("http", new PlainConnectionSocketFactory())
						.build();

				HttpClientConnectionManager ccm = new BasicHttpClientConnectionManager(registry);
				builder.setConnectionManager(ccm);
			} catch (NoSuchAlgorithmException | KeyManagementException e) {
				logger.warn("TLS Error", e);
				return error("Error when building TLS connection", e);
			}

			HttpClient httpClient = builder.build();

			HttpComponentsClientHttpRequestFactory factory = new HttpComponentsClientHttpRequestFactory(httpClient);

			RestTemplate restTemplate = new RestTemplate(factory);
=======
			
>>>>>>> 62f74c55

			// fetch the value
			String jsonString;
			try {
				RestTemplate restTemplate = createRestTemplate(env);
				jsonString = restTemplate.getForObject(discoveryUrl, String.class);
			} catch (UnrecoverableKeyException | KeyManagementException | CertificateException | InvalidKeySpecException | NoSuchAlgorithmException | KeyStoreException | IOException e) {
				return error("Error creating HTTP client", e);
			} catch (RestClientResponseException e) {
				return error("Unable to fetch server configuration from " + discoveryUrl, e);
			}

			if (!Strings.isNullOrEmpty(jsonString)) {
				log("Downloaded server configuration", 
						args("server_config_string", jsonString));

				try {
					JsonObject serverConfig = new JsonParser().parse(jsonString).getAsJsonObject();
					
					logSuccess("Successfully parsed server configuration", serverConfig);
					
					env.put("server", serverConfig);
					
					return env;
				} catch (JsonSyntaxException e) {
					return error(e);
				}
				
				
			} else {
				return error("empty server configuration");
			}
			
		} else {
			return error("Couldn't find or construct a discovery URL");
		}

		
		
	}

}<|MERGE_RESOLUTION|>--- conflicted
+++ resolved
@@ -14,29 +14,6 @@
 
 package io.fintechlabs.testframework.condition;
 
-<<<<<<< HEAD
-import java.security.KeyManagementException;
-import java.security.NoSuchAlgorithmException;
-import java.security.cert.CertificateException;
-import java.security.cert.X509Certificate;
-
-import javax.net.ssl.SSLContext;
-import javax.net.ssl.TrustManager;
-import javax.net.ssl.X509TrustManager;
-
-import org.apache.http.client.HttpClient;
-import org.apache.http.config.Registry;
-import org.apache.http.config.RegistryBuilder;
-import org.apache.http.conn.HttpClientConnectionManager;
-import org.apache.http.conn.socket.ConnectionSocketFactory;
-import org.apache.http.conn.socket.PlainConnectionSocketFactory;
-import org.apache.http.conn.ssl.SSLConnectionSocketFactory;
-import org.apache.http.impl.client.HttpClientBuilder;
-import org.apache.http.impl.conn.BasicHttpClientConnectionManager;
-import org.slf4j.Logger;
-import org.slf4j.LoggerFactory;
-import org.springframework.http.client.HttpComponentsClientHttpRequestFactory;
-=======
 import java.io.IOException;
 import java.security.KeyManagementException;
 import java.security.KeyStoreException;
@@ -45,7 +22,6 @@
 import java.security.cert.CertificateException;
 import java.security.spec.InvalidKeySpecException;
 
->>>>>>> 62f74c55
 import org.springframework.web.client.RestClientResponseException;
 import org.springframework.web.client.RestTemplate;
 
@@ -62,8 +38,6 @@
  *
  */
 public class GetDynamicServerConfiguration extends AbstractCondition {
-
-	private static final Logger logger = LoggerFactory.getLogger(GetDynamicServerConfiguration.class);
 
 	/**
 	 * @param testId
@@ -106,60 +80,7 @@
 		// get out the server configuration component
 		if (!Strings.isNullOrEmpty(discoveryUrl)) {
 			// do an auto-discovery here
-<<<<<<< HEAD
-
-			HttpClientBuilder builder = HttpClientBuilder.create()
-					.useSystemProperties();
-
-			try {
-				TrustManager[] trustAllCerts = new TrustManager[] {
-						new X509TrustManager() {
-
-							@Override
-							public X509Certificate[] getAcceptedIssuers() {
-								return new X509Certificate[0];
-							}
-
-							@Override
-							public void checkServerTrusted(X509Certificate[] chain, String authType) throws CertificateException {
-							}
-
-							@Override
-							public void checkClientTrusted(X509Certificate[] chain, String authType) throws CertificateException {
-							}
-						}
-				};
-
-				SSLContext sc = SSLContext.getInstance("TLS");
-				sc.init(null, trustAllCerts, null); // Use default key managers and secure random
-				builder.setSslcontext(sc);
-
-				SSLConnectionSocketFactory sslConnectionSocketFactory = new SSLConnectionSocketFactory(sc,
-						new String[]{"TLSv1.2"},
-						null,
-						SSLConnectionSocketFactory.ALLOW_ALL_HOSTNAME_VERIFIER);
-				builder.setSSLSocketFactory(sslConnectionSocketFactory);
-
-				Registry<ConnectionSocketFactory> registry = RegistryBuilder.<ConnectionSocketFactory>create()
-						.register("https", sslConnectionSocketFactory)
-						.register("http", new PlainConnectionSocketFactory())
-						.build();
-
-				HttpClientConnectionManager ccm = new BasicHttpClientConnectionManager(registry);
-				builder.setConnectionManager(ccm);
-			} catch (NoSuchAlgorithmException | KeyManagementException e) {
-				logger.warn("TLS Error", e);
-				return error("Error when building TLS connection", e);
-			}
-
-			HttpClient httpClient = builder.build();
-
-			HttpComponentsClientHttpRequestFactory factory = new HttpComponentsClientHttpRequestFactory(httpClient);
-
-			RestTemplate restTemplate = new RestTemplate(factory);
-=======
 			
->>>>>>> 62f74c55
 
 			// fetch the value
 			String jsonString;
