--- conflicted
+++ resolved
@@ -35,16 +35,12 @@
 
 
         <script type="text/template" id="logsListingTemplate">
-<<<<<<< HEAD
             <div class="container">
-=======
-            <div class="mainHolder">
                 <div>
                     <form action="/logout" method="post" class="form-inline">
                         <input type="submit" class="btn btn-sm btn-primary" value="Logout">
                     </form>
                 </div>
->>>>>>> 03839550
                 <div id="logs">
                     <div class="content">
                         <div class="row listHeader">
