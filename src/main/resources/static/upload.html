--- conflicted
+++ resolved
@@ -82,18 +82,12 @@
 
         <a href="index.html"><header></header></a>
 
-<<<<<<< HEAD
         <div class="container">
-
-=======
-        <div class="mainHolder">
             <div>
                 <form action="/logout" method="post" class="form-inline">
                     <input type="submit" class="btn btn-sm btn-primary" value="Logout">
                 </form>
             </div>
-            <br/>
->>>>>>> 03839550
             <div>
                 <h1>Upload image to the log</h1>
                 <div class="content">
