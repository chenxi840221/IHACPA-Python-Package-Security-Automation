# Current framework version
fintechlabs.version=1.1.12

spring.data.mongodb.uri=mongodb://mongodb:27017/test_suite
<<<<<<< HEAD
fintechlabs.base_url=https://192.168.1.27:8443
=======
fintechlabs.base_url=https://localhost:8443
# SeleniumBrowserControl won't work with localhost in docker, unless you provide
#   an 'extra_links' option mapping "localhost:<actual_host_ip>"
>>>>>>> f64fe551

# The client name is what will be registered when doing OIDC dynamic registration
oidc.clientname=FAPI Conformance Suite
# Make sure static clients match the redirect uri below
oidc.redirecturi=${fintechlabs.base_url}/openid_connect_login

# Configure below to match your google client info credentials
oidc.google.clientid=
oidc.google.secret=
# Issuer should always be accounts.google.com, but can be configured here just in case.
# oidc.google.iss=https://accounts.google.com

# Enter the domain you want to grant admin rights to
oidc.admin.domain=fintechlabs.io
# admin.issuer is set to the standard google issuer
oidc.admin.issuer=https://accounts.google.com
server.use-forward-headers=true

<<<<<<< HEAD
# Keypair for signing and export. Note that the trailing backslashes allow for a multiline value.
fintechlabs.jwks={\
  "keys": [\
    {\
      "kty": "RSA",\
      "d": "D5kUo5FPWV0U8cU6ZnxJ7Ljt_vRbBia8-MnTO_s3jpuL7t3ANavUHkuiLJOR1JAuxY-ueRqKiqHGq6TKVQKHPfPV-2lX5qECZ-HTETVZsMiLrZ6ims5myQxwJSiWqLtbJcytRG3XIM8MsuHS8a6L4YplSemuKVhtulD8WkG7PxIJDDb9mQh1W_5mT_DeMUKffL8Zdbf_pvFV8vK3drjoXFTVa9w18CsfodPOu49WlKXhpCIvuBNnr21faG1xIpWOolHio35rHHnMdhhZzda6l5CG2Cv5RunrQe7XJyzkNWhXxjRaZXdpAOuSz_alJPK-4stS6z7sUSYg9PvnPuo4IQ",\
      "e": "AQAB",\
      "use": "sig",\
      "kid": "demo-test-key-20180514",\
      "alg": "RS256",\
      "n": "j_Uxcxwd8mNeTgVp8b-gkp1_b-E2IZdY_lWWJYJz7z1qL5OGRSXPaEmPvnMXHRgFr9adSK4K7gWZThqIaSgP4UBG6_ecf12plMq246SIyIaPWIRjaMPjSIsOg50RmsTDcIJ4z8RtZyYpGJHbbRvaE8Qc2iUirqdRCLbN00ypwh25fA5JplNnBO4SloTuiHVyyUCFoBamlT6iXskTGx7Fzfr40LUf_-M-uPAqXjiB91tfT9x076qv91TPIHvfBdJKDitxx5qM8Fg3iz_P-XWEEQESrC3DQLWd7YgNJ_UFePoJmwnlscypR1QJUtpeqJsQtuFSXJRiwrdVGgpUBgOJpQ"\
    }\
  ]\
}

# Key ID from the above key set to use for signing exports.
fintechlabs.signingKey=demo-test-key-20180514

=======
>>>>>>> f64fe551
logging.level.com.gargoylesoftware.htmlunit=ERROR<|MERGE_RESOLUTION|>--- conflicted
+++ resolved
@@ -2,13 +2,9 @@
 fintechlabs.version=1.1.12
 
 spring.data.mongodb.uri=mongodb://mongodb:27017/test_suite
-<<<<<<< HEAD
-fintechlabs.base_url=https://192.168.1.27:8443
-=======
 fintechlabs.base_url=https://localhost:8443
 # SeleniumBrowserControl won't work with localhost in docker, unless you provide
 #   an 'extra_links' option mapping "localhost:<actual_host_ip>"
->>>>>>> f64fe551
 
 # The client name is what will be registered when doing OIDC dynamic registration
 oidc.clientname=FAPI Conformance Suite
@@ -27,7 +23,6 @@
 oidc.admin.issuer=https://accounts.google.com
 server.use-forward-headers=true
 
-<<<<<<< HEAD
 # Keypair for signing and export. Note that the trailing backslashes allow for a multiline value.
 fintechlabs.jwks={\
   "keys": [\
@@ -46,6 +41,4 @@
 # Key ID from the above key set to use for signing exports.
 fintechlabs.signingKey=demo-test-key-20180514
 
-=======
->>>>>>> f64fe551
 logging.level.com.gargoylesoftware.htmlunit=ERROR